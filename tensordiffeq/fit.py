import tensorflow as tf
import numpy as np
from .networks import *
from .models import *
from .utils import *
from .optimizers import *
import time
import os

os.environ["TF_GPU_THREAD_MODE"] = "gpu_private"



def fit(obj, tf_iter, newton_iter, batch_sz = None):
    obj.u_model = neural_net(obj.layer_sizes)
    #Can adjust batch size for collocation points, here we set it to N_f
    if batch_sz is not None:
        obj.batch_sz = batch_sz
    else:
        obj.batch_sz = len(obj.x_f)

    N_f = len(obj.x_f)
    n_batches =  N_f // obj.batch_sz

    start_time = time.time()
    obj.tf_optimizer = tf.keras.optimizers.Adam(lr = 0.005, beta_1=.99)
    obj.tf_optimizer_weights = tf.keras.optimizers.Adam(lr = 0.005, beta_1=.99)

    #these cant be tf.functions on initialization since the distributed strategy requires its own
    #graph using grad and adaptgrad, so they cant be compiled as tf.functions until we know dist/non-dist
    obj.grad = tf.function(obj.grad)
    print("starting Adam training")
    #tf.profiler.experimental.start('../cache/tblogdir1')
    for epoch in range(tf_iter):
        # if obj.isAdaptive:
        #     loss_value, mse_0, mse_b, mse_f, grads, grads_col, grads_u = train_op(obj, n_batches)
        # else:
        loss_value, mse_0, mse_b, mse_f = train_op(obj, n_batches)

        if epoch % 100 == 0:
            elapsed = time.time() - start_time
            print('It: %d, Time: %.2f' % (epoch, elapsed))
            tf.print(f"mse_0: {mse_0}  mse_b  {mse_b}  mse_f: {mse_f}   total loss: {loss_value}")
            start_time = time.time()
    #tf.profiler.experimental.stop()
    #l-bfgs-b optimization
    print("Starting L-BFGS training")
    #tf.profiler.experimental.start('../cache/tblogdir1')
    lbfgs_train(obj, newton_iter)
    #tf.profiler.experimental.stop()


#@tf.function
def lbfgs_train(obj, newton_iter):
    func = graph_lbfgs(obj.u_model, obj.loss)

    init_params = tf.dynamic_stitch(func.idx, obj.u_model.trainable_variables)

    lbfgs_op(func, init_params, newton_iter)

@tf.function
def lbfgs_op(func, init_params, newton_iter):
    results = tfp.optimizer.lbfgs_minimize(
<<<<<<< HEAD
        value_and_gradients_function=func, initial_position=init_params, max_iterations=newton_iter, tolerance = 1e-23)
=======
        value_and_gradients_function=func, initial_position=init_params, max_iterations=newton_iter, tolerance = 1e-20)
>>>>>>> 2bb8d65f

    return results


@tf.function
def train_op(obj, n_batches):
    for i in range(n_batches):
        if obj.isAdaptive:
            #unstack = tf.unstack(obj.u_model.trainable_variables, axis = 2)
            obj.variables = obj.u_model.trainable_variables
            obj.variables.extend([obj.u_weights, obj.col_weights])
            loss_value, mse_0, mse_b, mse_f, grads = obj.grad()
            obj.tf_optimizer.apply_gradients(zip(grads[:-2], obj.u_model.trainable_variables))
            obj.tf_optimizer_weights.apply_gradients(zip([-grads[-2], -grads[-1]], [obj.u_weights, obj.col_weights]))
        else:
            obj.variables = obj.u_model.trainable_variables
            loss_value, mse_0, mse_b, mse_f, grads = obj.grad()
            obj.tf_optimizer.apply_gradients(zip(grads, obj.u_model.trainable_variables))
        return loss_value, mse_0, mse_b, mse_f

def fit_dist(obj, tf_iter, newton_iter, batch_sz = None):

    BUFFER_SIZE = len(obj.x_f)
    EPOCHS = tf_iter
    obj.strategy = tf.distribute.MirroredStrategy(cross_device_ops = None)
    print("number of devices: {}".format(obj.strategy.num_replicas_in_sync))

    if batch_sz is not None:
        obj.batch_sz = batch_sz
    else:
        obj.batch_sz = len(obj.x_f)

    N_f = len(obj.x_f)
    n_batches =  N_f // obj.batch_sz

    BATCH_SIZE_PER_REPLICA = obj.batch_sz
    GLOBAL_BATCH_SIZE = BATCH_SIZE_PER_REPLICA * obj.strategy.num_replicas_in_sync

    train_dataset = tf.data.Dataset.from_tensor_slices((obj.x_f, obj.t_f)).batch(GLOBAL_BATCH_SIZE)
    #col_weights = tf.data.Dataset.from_tensor_slices((obj.col_weights)).batch(GLOBAL_BATCH_SIZE)
    #print(GLOBAL_BATCH_SIZE)
    obj.train_dist_dataset = obj.strategy.experimental_distribute_dataset(train_dataset)
    #col_weights = obj.strategy.experimental_distribute_dataset(col_weights)

    start_time = time.time()

    with obj.strategy.scope():
        obj.u_model = neural_net(obj.layer_sizes)
        obj.tf_optimizer = tf.keras.optimizers.Adam(lr = 0.005, beta_1=.99)
        obj.tf_optimizer_weights = tf.keras.optimizers.Adam(lr = 0.005, beta_1=.99)
        #Can adjust batch size for collocation points, here we set it to N_f

        if obj.isAdaptive:
            obj.col_weights = tf.Variable(tf.random.uniform([5000, 1]))
            obj.u_weights = tf.Variable(100*tf.random.uniform([200, 1]))
    #tf_optimizer_u = tf.keras.optimizers.Adam(lr = 0.005, beta_1=.99)

    print("starting Adam training")
    STEPS = np.max((n_batches // obj.strategy.num_replicas_in_sync,1))
    tf.profiler.experimental.start('../cache/tblogdir1')
    for epoch in range(tf_iter):
        train_loss = train_epoch(obj, obj.train_dist_dataset, obj.col_weights, STEPS)

        if epoch % 10 == 0:
            elapsed = time.time() - start_time
            print('It: %d, Time: %.2f' % (epoch, elapsed))
            tf.print(f"total loss: {train_loss}")
            start_time = time.time()

    tf.profiler.experimental.stop()
    #l-bfgs-b optimization
    print("Starting L-BFGS training")
    lbfgs_train(obj, newton_iter)
    #tf.profiler.experimental.stop()

#
# #@tf.function
# def lbfgs_train(obj, newton_iter):
#     func = graph_lbfgs(obj.u_model, obj.loss)
#
#     init_params = tf.dynamic_stitch(func.idx, obj.u_model.trainable_variables)
#
#     lbfgs_op(func, init_params, newton_iter)
#
# @tf.function
# def lbfgs_op(func, init_params, newton_iter):
#     results = tfp.optimizer.lbfgs_minimize(
#         value_and_gradients_function=func, initial_position=init_params, max_iterations=newton_iter)
#     return results


@tf.function
def train_epoch(obj, dataset, col_weights, STEPS):
    total_loss = 0.0
    num_batches = 0.0
    #dist_col_weights = iter(col_weights)
    dist_dataset_iterator = iter(dataset)
    for _ in range(STEPS):
        total_loss += distributed_train_step(obj, next(dist_dataset_iterator), col_weights)
        num_batches += 1
    train_loss = total_loss / num_batches
    return train_loss

@tf.function
def train_step(obj, inputs, col_weights):
    obj.dist_x_f, obj.dist_t_f = inputs
    obj.dist_col_weights = col_weights

    if obj.isAdaptive:
        unstack = tf.unstack(obj.u_model.trainable_variables)
        obj.grads_all = tf.stack([unstack, obj.u_weights, obj.dist_col_weights], 0)
        loss_value, mse_0, mse_b, mse_f, grads, grads_col, grads_u = obj.adaptgrad()
        obj.tf_optimizer.apply_gradients(zip(grads, obj.u_model.trainable_variables))
        obj.tf_optimizer_weights.apply_gradients(zip([-grads_u, -grads_col], [obj.u_weights, obj.dist_col_weights]))
    else:
        print("non-adaptive")
        loss_value, mse_0, mse_b, mse_f, grads = obj.grad()
        obj.tf_optimizer.apply_gradients(zip(grads, obj.u_model.trainable_variables))
    return loss_value

@tf.function
def distributed_train_step(obj, dataset_inputs, col_weights):
    per_replica_losses = obj.strategy.run(train_step, args=(obj, dataset_inputs, col_weights))
    return obj.strategy.reduce(tf.distribute.ReduceOp.SUM, per_replica_losses,
                         axis=None)<|MERGE_RESOLUTION|>--- conflicted
+++ resolved
@@ -61,11 +61,7 @@
 @tf.function
 def lbfgs_op(func, init_params, newton_iter):
     results = tfp.optimizer.lbfgs_minimize(
-<<<<<<< HEAD
-        value_and_gradients_function=func, initial_position=init_params, max_iterations=newton_iter, tolerance = 1e-23)
-=======
         value_and_gradients_function=func, initial_position=init_params, max_iterations=newton_iter, tolerance = 1e-20)
->>>>>>> 2bb8d65f
 
     return results
 
